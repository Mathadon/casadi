--- conflicted
+++ resolved
@@ -68,20 +68,6 @@
   
   void Assertion::evaluateSX(const SXMatrixPtrV& input, SXMatrixPtrV& output, std::vector<int>& itmp, std::vector<SX>& rtmp){
     *output[0] = *input[0];
-<<<<<<< HEAD
-=======
-    
-    // Forward sensitivities
-    for(int d=0; d<nfwd; ++d){
-      *fwdSens[d][0] = *fwdSeed[d][0];
-    }
-
-    // Adjoint sensitivities
-    for(int d=0; d<nadj; ++d){
-      *adjSens[d][0] +=  *adjSeed[d][0];
-      adjSeed[d][0]->setZero();
-    }
->>>>>>> 7cc2b0ad
   }
   
   void Assertion::evaluateD(const DMatrixPtrV& input, DMatrixPtrV& output, std::vector<int>& itmp, std::vector<double>& rtmp){
@@ -90,20 +76,6 @@
     }
 
     *output[0] = *input[0];
-<<<<<<< HEAD
-=======
-
-    // Forward sensitivities
-    for(int d=0; d<nfwd; ++d){
-      *fwdSens[d][0] = *fwdSeed[d][0];
-    }
-
-    // Adjoint sensitivities
-    for(int d=0; d<nadj; ++d){
-      *adjSens[d][0] +=  *adjSeed[d][0];
-      adjSeed[d][0]->setZero();
-    }
->>>>>>> 7cc2b0ad
   }
   
   void Assertion::propagateSparsity(DMatrixPtrV& input, DMatrixPtrV& output, bool fwd){
