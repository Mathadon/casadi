/*
 *    This file is part of CasADi.
 *
 *    CasADi -- A symbolic framework for dynamic optimization.
 *    Copyright (C) 2010 by Joel Andersson, Moritz Diehl, K.U.Leuven. All rights reserved.
 *
 *    CasADi is free software; you can redistribute it and/or
 *    modify it under the terms of the GNU Lesser General Public
 *    License as published by the Free Software Foundation; either
 *    version 3 of the License, or (at your option) any later version.
 *
 *    CasADi is distributed in the hope that it will be useful,
 *    but WITHOUT ANY WARRANTY; without even the implied warranty of
 *    MERCHANTABILITY or FITNESS FOR A PARTICULAR PURPOSE.  See the GNU
 *    Lesser General Public License for more details.
 *
 *    You should have received a copy of the GNU Lesser General Public
 *    License along with CasADi; if not, write to the Free Software
 *    Foundation, Inc., 51 Franklin Street, Fifth Floor, Boston, MA  02110-1301  USA
 *
 *
 *
 *
 *		Attempt to solve the OCP: (Simultaneous approach; control and state as variables)
 *
 *			min sum (x_i ^2 + u_i ^2)
 *			 x in R^31
 *			 u in R^30
 *
 *			subject to:
 *
 *			x_0 = 0.2
 *
 *			-1 <= x_i <= 1							for all i in {1,...,30}
 *			-1 <= u_i <= 1							for all i in {1,...,30}
 *
 *			x_{i+1} = x_i+0.1*(x_i+x_i ^2 + u_i) 	for all i in {1,...,30}
 *
 */

#include <iostream>
#include <ctime>
#include <symbolic/casadi.hpp>
#include <interfaces/ipopt/ipopt_solver.hpp>
#include <symbolic/stl_vector_tools.hpp>

using namespace CasADi;
using namespace std;

int main(){
    
  cout << "program started" << endl;
      
  // Dimensions
  int nu = 30;  	// Number of control segments
  int nx = nu+1;	// State

  // Optimization variable
  vector<SX> v = ssym("v",nu+nx).data(); // control and state

  // Objective function
  SX f = 0; //Could take x_0 into account, but since it is a constant...
  for(int i=0; i<nu; ++i)
    f += v[i]*v[i]+v[i+nu+1]*v[i+nu+1]; 
  
  // Constraints (xEq <= g <= xEq (equality constraints, due to initial condition and state evolution))
  vector<SX> g(nx);
  g[0]=v[nu]-0.2;
  for (int i=1; i<nx; ++i)
	g[i]=v[i+nu]-(v[i+nu-1]+0.1*(v[i+nu-1]*(1+v[i+nu-1])+v[i-1]));

  SXFunction ffcn(v,f); // objective function
  SXFunction gfcn(v,g); // constraints
 
  
  // Allocate an NLP solver
  IpoptSolver solver(ffcn,gfcn);

  // Set options
  solver.setOption("tol",1e-6);
  solver.setOption("generate_hessian",true);

  // Initialize the solver
  solver.init();

  // State evolution constraints (difference equation)
  vector<double> xEq(nx,0.);
  	
  	
  solver.setInput(xEq,"lbg");
  solver.setInput(xEq,"ubg");
  
  // Bounds on u and u, and initial guess
  vector<double> vmin(nu+nx), vmax(nu+nx), vinit(nu+nx);

  for(int i=0; i<nu+nx; ++i){ // Control and state bounds
    vmin[i] = -1;
    vmax[i] =  1;
  }
  
  for(int i=0; i<nu; ++i) { // Initial guess on control
  	vinit[i]=-0.2;
  }
  
  vinit[0]=0.2; // Initial guess on state
  for(int i=1; i<nx; ++i){  // Forward simulation for initial guess on state
  	vinit[i+nu]=vinit[i+nu-1]+0.1*(vinit[i+nu-1]*(1+vinit[i+nu-1])+vinit[i]);
  }


<<<<<<< HEAD
  solver.setInput(vmin,NLP_LBX);
  solver.setInput(vmax,NLP_UBX);
  solver.setInput(vinit,NLP_SOLVER_X0);
=======
  solver.setInput(vmin,"lbx");
  solver.setInput(vmax,"ubx");
  solver.setInput(vinit,"x_init");
>>>>>>> 35d6b9c1

  // Solve the problem
  solver.solve();

  // Print the optimal cost
  double cost;
<<<<<<< HEAD
  solver.getOutput(cost,NLP_SOLVER_F);
=======
  solver.getOutput(cost,"cost");
>>>>>>> 35d6b9c1
  cout << "optimal cost: " << cost << endl;

  // Print the optimal solution
  vector<double> varopt(nu+nx), uopt(nu), xopt(nx);
<<<<<<< HEAD
  solver.getOutput(varopt,NLP_SOLVER_X);
=======
  solver.getOutput(varopt,"x_opt");
>>>>>>> 35d6b9c1
  
  for(int i=0; i<nu; ++i)
  	uopt[i]=varopt[i];
  
  for(int i=0; i<nx; ++i)
  	xopt[i]=varopt[i+nu];
  	
  cout << "Optimal control: " << uopt << endl;
  cout << "Optimal state: " << xopt << endl;
  
  return 0;
}<|MERGE_RESOLUTION|>--- conflicted
+++ resolved
@@ -108,35 +108,21 @@
   }
 
 
-<<<<<<< HEAD
-  solver.setInput(vmin,NLP_LBX);
-  solver.setInput(vmax,NLP_UBX);
-  solver.setInput(vinit,NLP_SOLVER_X0);
-=======
   solver.setInput(vmin,"lbx");
   solver.setInput(vmax,"ubx");
-  solver.setInput(vinit,"x_init");
->>>>>>> 35d6b9c1
+  solver.setInput(vinit,"x0");
 
   // Solve the problem
   solver.solve();
 
   // Print the optimal cost
   double cost;
-<<<<<<< HEAD
-  solver.getOutput(cost,NLP_SOLVER_F);
-=======
-  solver.getOutput(cost,"cost");
->>>>>>> 35d6b9c1
+  solver.getOutput(cost,"f");
   cout << "optimal cost: " << cost << endl;
 
   // Print the optimal solution
   vector<double> varopt(nu+nx), uopt(nu), xopt(nx);
-<<<<<<< HEAD
-  solver.getOutput(varopt,NLP_SOLVER_X);
-=======
-  solver.getOutput(varopt,"x_opt");
->>>>>>> 35d6b9c1
+  solver.getOutput(varopt,"x");
   
   for(int i=0; i<nu; ++i)
   	uopt[i]=varopt[i];
