/*
 *    This file is part of CasADi.
 *
 *    CasADi -- A symbolic framework for dynamic optimization.
 *    Copyright (C) 2010-2014 Joel Andersson, Joris Gillis, Moritz Diehl,
 *                            K.U. Leuven. All rights reserved.
 *    Copyright (C) 2011-2014 Greg Horn
 *
 *    CasADi is free software; you can redistribute it and/or
 *    modify it under the terms of the GNU Lesser General Public
 *    License as published by the Free Software Foundation; either
 *    version 3 of the License, or (at your option) any later version.
 *
 *    CasADi is distributed in the hope that it will be useful,
 *    but WITHOUT ANY WARRANTY; without even the implied warranty of
 *    MERCHANTABILITY or FITNESS FOR A PARTICULAR PURPOSE.  See the GNU
 *    Lesser General Public License for more details.
 *
 *    You should have received a copy of the GNU Lesser General Public
 *    License along with CasADi; if not, write to the Free Software
 *    Foundation, Inc., 51 Franklin Street, Fifth Floor, Boston, MA  02110-1301  USA
 *
 */


#include "mx.hpp"

#include "casadi_misc.hpp"
#ifdef HAVE_MKSTEMPS
#define CASADI_NEED_UNISTD
#else // HAVE_MKSTEMPS
#ifdef HAVE_SIMPLE_MKSTEMPS
#ifdef _WIN32
#include <io.h>
#include <share.h>
#else
<<<<<<< HEAD
#include <unistd.h>
=======
#define CASADI_NEED_UNISTD
>>>>>>> f158b392
#endif
#include <random>
#include <chrono>
#include <sys/stat.h>
#include <fcntl.h>
#include <errno.h>
#endif // HAVE_SIMPLE_MKSTEMPS
#endif // HAVE_MKSTEMPS

#ifdef CASADI_NEED_UNISTD
#include <unistd.h>
#endif

#undef CASADI_NEED_UNISTD

using namespace std;

namespace casadi {

  int to_int(casadi_int rhs) {
    casadi_assert(rhs<=std::numeric_limits<int>::max(), "Integer overflow detected.");
    casadi_assert(rhs>=std::numeric_limits<int>::min(), "Integer overflow detected.");
    return rhs;
  }

  std::vector<int> to_int(const std::vector<casadi_int>& rhs) {
    std::vector<int> ret;
    ret.reserve(rhs.size());
    for (casadi_int e : rhs) ret.push_back(to_int(e));
    return ret;
  }

  std::vector< std::vector<int> > to_int(
      const std::vector< std::vector<casadi_int> >& rhs) {
    std::vector< std::vector<int> > ret;
    ret.reserve(rhs.size());
    for (const std::vector<casadi_int>& e : rhs) ret.push_back(to_int(e));
    return ret;
  }

  bool all(const std::vector<bool>& v) {
    for (auto && e : v) {
      if (!e) return false;
    }
    return true;
  }

  bool any(const std::vector<bool>& v) {
    for (auto && e : v) {
      if (e) return true;
    }
    return false;
  }

  bool is_range(const std::vector<casadi_int>& v,
    casadi_int start, casadi_int stop, casadi_int step) {
    casadi_int nret = (stop-start)/step + ((stop-start)%step!=0);
    if (v.size()!=nret) return false;
    casadi_int ind = start;
    for (casadi_int e : v) {
      if (e!=ind) return false;
      ind += step;
    }
    return true;
  }


  std::vector<casadi_int> range(casadi_int start, casadi_int stop,
      casadi_int step, casadi_int len) {
    start = std::min(start, len);
    stop = std::min(stop, len);
    casadi_int nret = (stop-start)/step + ((stop-start)%step!=0);
    std::vector<casadi_int> ret(nret);
    casadi_int ind = start;
    for (std::vector<casadi_int>::iterator it=ret.begin(); it!=ret.end(); ++it) {
      *it = ind;
      ind += step;
    }
    return ret;
  }

  bool is_equally_spaced(const std::vector<double>& v) {
    // Quick return if 2 or less entries
    if (v.size()<=2) return true;
    // Permitted error margin
    // NOTE(@jaeandersson) 1e-14 good idea?
    double margin = (v.back()-v.front())*1e-14;
    // Make sure spacing is consistent throughout
    double spacing = v[1]-v[0];
    for (size_t i=2; i<v.size(); ++i) {
      if (fabs(v[i]-v[i-1]-spacing)>margin) return false;
    }
    // Equal if reached this point
    return true;
  }

  std::vector<casadi_int> range(casadi_int stop) {
    return range(0, stop);
  }

  std::vector<casadi_int> complement(const std::vector<casadi_int> &v, casadi_int size) {
    casadi_assert(in_range(v, size),
                          "complement: out of bounds. Some elements in v fall out of [0, size[");
    std::vector<casadi_int> lookup(size, 0);
    std::vector<casadi_int> ret;

    for (casadi_int i=0;i<v.size();i++) {
      lookup[v[i]] = 1;
    }

    for (casadi_int i=0;i<size;i++) {
      if (lookup[i]==0) ret.push_back(i);
    }

    return ret;

  }

  std::vector<casadi_int> lookupvector(const std::vector<casadi_int> &v, casadi_int size) {
    casadi_assert(in_range(v, size),
                          "lookupvector: out of bounds. Some elements in v fall out of [0, size[");
    std::vector<casadi_int> lookup(size, -1);

    for (casadi_int i=0;i<v.size();i++) {
      lookup[v[i]] = i;
    }
    return lookup;
  }

  std::vector<casadi_int> lookupvector(const std::vector<casadi_int> &v) {
    casadi_assert_dev(!has_negative(v));
    return lookupvector(v, (*std::max_element(v.begin(), v.end()))+1);
  }

  // Better have a bool return flag saying if we need reorer at all
  std::vector<casadi_int> tensor_permute_mapping(const std::vector<casadi_int>& dims,
      const std::vector<casadi_int>& order) {

     // Get problem dimensions
     casadi_int N = casadi::product(dims);
     casadi_int n = dims.size();
     // Quick return if no elements
     if (N==0) return std::vector<casadi_int>();

     // One dimesion => null-permutation
     if (n==1) return range(N);

     // Allocate space for resulting mapping
     std::vector<casadi_int> mapping(N);
     // Quick return if scalar
     if (n==0) return mapping;


     // Compute cumulative product
     std::vector<casadi_int> cumprod(n+1, 1);
     for (casadi_int k=1;k<dims.size();++k) cumprod[k]=cumprod[k-1]*dims[k-1];

     // Elementary stride
     casadi_int stride = cumprod[order[0]];

     // Split problem in inner and outer part
     casadi_int N_inner = dims[order[0]];
     casadi_int N_outer = N/N_inner;

     // Reorder dims, cumprod
     std::vector<casadi_int> new_dims(n-1), new_cumprod(n-1, 1);
     for (casadi_int k=0;k<n-1;++k) {
       new_dims[k] = dims[order[k+1]];
       new_cumprod[k] = cumprod[order[k+1]];
     }

     // Bank of counters
     std::vector<casadi_int> index_counters(n-1);

     // Inex into mapping
     casadi_int m_ind = 0;

     for (casadi_int i=0;i<N_outer;++i) {
       // Compute index
       casadi_int ind = 0;
       for (casadi_int k=0;k<n-1;++k) ind+=index_counters[k]*new_cumprod[k];

       // Fill in mapping
       for (casadi_int j=0;j<N_inner;++j) {
         mapping.at(m_ind++) = ind;
         ind+=stride;
       }

       // Bump first counter
       index_counters[0]++;

       // Overflow counters when needed
       for (casadi_int k=0;k<n-2;++k) {
         if (index_counters[k]==new_dims[k]) {
           index_counters[k] = 0;
           index_counters[k+1]++;
         }
       }
     }
     return mapping;
  }

  bvec_t* get_bvec_t(std::vector<double>& v) {
    if (v.empty()) {
      return nullptr;
    } else {
      return reinterpret_cast<bvec_t*>(&v.front());
    }
  }

  /// Get an pointer of sets of booleans from a double vector
  const bvec_t* get_bvec_t(const std::vector<double>& v) {
    if (v.empty()) {
      return nullptr;
    } else {
      return reinterpret_cast<const bvec_t*>(&v.front());
    }
  }

  std::string join(const std::vector<std::string>& l, const std::string& delim) {
    std::stringstream ss;
    for (casadi_int i=0;i<l.size();++i) {
      if (i>0) ss << delim;
      ss << l[i];
    }
    return ss.str();
  }

  bool startswith(const std::string& s, const std::string& p) {
    if (p.size()>s.size()) return false;
    for (casadi_int i=0;i<p.size();++i) {
      if (s[i]!=p[i]) return false;
    }
    return true;
  }

#ifdef HAVE_SIMPLE_MKSTEMPS
int simple_mkstemps_fd(const std::string& prefix, const std::string& suffix, std::string &result) {
    // Characters available for inventing filenames
    std::string chars = "abcdefghijklmnopqrstuvwxyz0123456789";
    int char_size = static_cast<int>(chars.size());

    // How many tries do we allow?
    casadi_int max_tries = std::numeric_limits<int>::max();

    // How long should the ID be to cover all tries?
    double max_tries_d = static_cast<double>(max_tries);
    double char_size_d = static_cast<double>(char_size);
    int id_size = lround(ceil(log(max_tries_d)/log(char_size_d)));

    // Random number generator
    std::default_random_engine rng(std::chrono::system_clock::now().time_since_epoch().count());
    std::uniform_int_distribution<> r(0, char_size-1);

    for (casadi_int i=0;i<max_tries;++i) {
      result = prefix;
      for (casadi_int j=0;j<id_size;++j) {
        result += chars.at(r(rng));
      }
      result += suffix;

#ifdef _WIN32
      int fd = _sopen(result.c_str(),
        _O_BINARY | _O_CREAT | _O_EXCL | _O_RDWR, _SH_DENYNO, _S_IREAD | _S_IWRITE);
      // Could add _O_TEMPORARY, but then no possiblity of !cleanup_
#else
      int fd = open(result.c_str(), O_RDWR | O_CREAT | O_EXCL, S_IRUSR | S_IWUSR);
#endif
      if (fd != -1) return fd;
      if (fd == -1 && errno != EEXIST) return -1;
    }
  }
std::string simple_mkstemps(const std::string& prefix, const std::string& suffix) {
  std::string ret;
  int fd = simple_mkstemps_fd(prefix, suffix, ret);
  if (fd==-1) {
    casadi_error("Failed to create temporary file: '" + ret + "'");
  } else {
#ifdef _WIN32
      _close(fd);
#else
      close(fd);
#endif
  }
  return ret;
}
#endif // HAVE_SIMPLE_MKSTEMPS

  std::string temporary_file(const std::string& prefix, const std::string& suffix) {
    #ifdef HAVE_MKSTEMPS
    // Preferred solution
    string ret = prefix + "XXXXXX" + suffix;
    if (mkstemps(&ret[0], static_cast<int>(suffix.size())) == -1) {
      casadi_error("Failed to create temporary file: '" + ret + "'");
    }
    return ret;
    #else // HAVE_MKSTEMPS
    #ifdef HAVE_SIMPLE_MKSTEMPS
    return simple_mkstemps(prefix, suffix);
    #else // HAVE_SIMPLE_MKSTEMPS
    // Fallback, may result in deprecation warnings
    return prefix + string(tmpnam(nullptr)) + suffix;
    #endif // HAVE_SIMPLE_MKSTEMPS
    #endif // HAVE_MKSTEMPS
  }


  std::vector<bool> boolvec_not(const std::vector<bool> &v) {
    std::vector<bool> ret(v.size());
    std::transform(v.begin(), v.end(), ret.begin(),
                   [](bool v) -> bool { return !v; });
    return ret;
  }

  std::vector<bool> boolvec_and(const std::vector<bool> &lhs, const std::vector<bool> &rhs) {
    casadi_assert(lhs.size()==rhs.size(), "Size mismatch.");
    std::vector<bool> ret(lhs.size());
    std::transform(lhs.begin(), lhs.end(), rhs.begin(), ret.begin(),
                   [](bool a, bool b) -> bool { return a && b; });
    return ret;
  }

  std::vector<bool> boolvec_or(const std::vector<bool> &lhs, const std::vector<bool> &rhs) {
    casadi_assert(lhs.size()==rhs.size(), "Size mismatch.");
    std::vector<bool> ret(lhs.size());
    std::transform(lhs.begin(), lhs.end(), rhs.begin(), ret.begin(),
                   [](bool a, bool b) -> bool { return a || b; });
    return ret;
  }


  std::vector<casadi_int> boolvec_to_index(const std::vector<bool> &v) {
    std::vector<casadi_int> ret;
    for (casadi_int i=0;i<v.size();++i) {
      if (v[i]) ret.push_back(i);
    }
    return ret;
  }

  void normalized_setup(std::istream& stream) {
    stream.imbue(std::locale("C"));
  }

  void normalized_setup(std::ostream& stream) {
    stream.imbue(std::locale("C"));
    stream << std::scientific;
    stream << std::setprecision(std::numeric_limits<double>::digits10 + 1);
  }


  std::string str_bvec(bvec_t v) {
    std::stringstream ss;
    for (casadi_int i=0;i<sizeof(bvec_t)*8;++i) {
      bool bit = v & (bvec_t(1) << i);
      ss << (bit ? "1" : "0");
    }
    return ss.str();
  }

  bvec_t bvec_or(const bvec_t* arg, casadi_int n) {
    bvec_t acc = 0;
    // vacuous truth
    if (n==0) {
      return~acc;
    }
    for (casadi_int i=0;i<n;++i) {
      acc |= arg[i];
    }
    return acc;
  }


} // namespace casadi<|MERGE_RESOLUTION|>--- conflicted
+++ resolved
@@ -34,11 +34,7 @@
 #include <io.h>
 #include <share.h>
 #else
-<<<<<<< HEAD
-#include <unistd.h>
-=======
 #define CASADI_NEED_UNISTD
->>>>>>> f158b392
 #endif
 #include <random>
 #include <chrono>
