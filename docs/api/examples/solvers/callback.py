--- conflicted
+++ resolved
@@ -95,17 +95,10 @@
     sol = darg['x']
     self.x_sols.append(float(sol[0]))
     self.y_sols.append(float(sol[1]))
-<<<<<<< HEAD
-
-    if hasattr(self,'lines'):
-      if "template" not in matplotlib.get_backend(): # Broken for template: https://github.com/matplotlib/matplotlib/issues/8516/
-        self.lines[0].set_data(self.x_sols,self.y_sols)
-=======
     if hasattr(self,'lines'):
       if "template" not in matplotlib.get_backend(): # Broken for template: https://github.com/matplotlib/matplotlib/issues/8516/
         self.lines[0].set_xdata(self.x_sols)
         self.lines[0].set_ydata(self.y_sols)
->>>>>>> 39a45c4e
     else:
       self.lines = plot(self.x_sols,self.y_sols,'or-')
 
